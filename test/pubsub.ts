--- conflicted
+++ resolved
@@ -97,6 +97,20 @@
     this.calledWith_ = args;
   }
 
+  // Simulate the on-demand name getter for Topic, unless a test
+  // explicitly sets one.
+  setName?: string;
+  get name() {
+    if (this.setName) {
+      return this.setName;
+    }
+    const pubsub = this.calledWith_[0] as pubsubTypes.PubSub;
+    return pubsub.projectId + '/foo';
+  }
+  set name(val: string) {
+    this.setName = val;
+  }
+
   static formatName_(): string {
     return 'foo';
   }
@@ -194,15 +208,12 @@
     v1ClientOverrides = {};
     googleAuthOverride = null;
     pubsub = new PubSub(OPTIONS);
-<<<<<<< HEAD
     pubsub.projectId = PROJECT_ID;
     sandbox.stub(gax.grpc.credentials, 'createInsecure').returns(fakeCreds);
   });
 
   afterEach(() => {
     sandbox.restore();
-=======
->>>>>>> 60c70a80
   });
 
   describe('instantiation', () => {
@@ -595,18 +606,13 @@
       });
 
       it('should fill the subscription object name if projectId was empty', async () => {
-        const subscription = {};
-        pubsub.projectId = undefined;
-        sandbox.stub(pubsub, 'subscription').callsFake(() => {
-          // Simulate the project ID not being resolved.
-          const sub = subscription as subby.Subscription;
-          sub.name = '{{projectId}}/foo/bar';
-          return sub;
-        });
+        // Simulate the project ID not being resolved.
+        pubsub.projectId = '{{projectId}}';
 
         sandbox
           .stub(pubsub, 'request')
           .callsFake((config, callback: Function) => {
+            pubsub.projectId = 'something';
             callback(null, apiResponse);
           });
 
@@ -614,7 +620,6 @@
           TOPIC_NAME,
           SUB_NAME
         )!;
-        assert.strictEqual(sub, subscription);
         assert.strictEqual(sub.name.includes('{{'), false);
         assert.strictEqual(resp, apiResponse);
       });
@@ -707,16 +712,9 @@
 
       it('should fill the topic object name if projectId was empty', async () => {
         const topicName = 'new-topic';
-        const topicInstance = {};
-
-        sandbox.stub(pubsub, 'topic').callsFake(name => {
-          assert.strictEqual(name, topicName);
-
-          // Simulate the project ID not being resolved.
-          const topic = topicInstance as Topic;
-          topic.name = 'projects/{{projectId}}/topics/new-topic';
-          return topic;
-        });
+
+        // Simulate the project ID not being resolved.
+        pubsub.projectId = '{{projectId}}';
 
         requestStub.restore();
         sandbox
@@ -727,7 +725,7 @@
           });
 
         const [topic, resp] = await pubsub.createTopic!(topicName)!;
-        assert.strictEqual(topic, topicInstance);
+        console.trace(topic);
         assert.strictEqual(topic.name.includes('{{'), false);
         assert.strictEqual(resp, apiResponse);
       });
