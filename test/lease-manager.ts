--- conflicted
+++ resolved
@@ -52,11 +52,8 @@
   flowEnd() {}
   schedulerStart() {}
   schedulerEnd() {}
-<<<<<<< HEAD
-=======
   modAckStart() {}
   modAckStop() {}
->>>>>>> 2471c164
   processingStart() {}
   processingEnd() {}
 }
@@ -64,11 +61,7 @@
 class FakeMessage {
   length = 20;
   received: number;
-<<<<<<< HEAD
-  telemetrySub: FakeSubscriberTelemetry = new FakeSubscriberTelemetry();
-=======
   subSpans: FakeSubscriberTelemetry = new FakeSubscriberTelemetry();
->>>>>>> 2471c164
 
   constructor() {
     this.received = Date.now();
