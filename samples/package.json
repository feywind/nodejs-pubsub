{
  "name": "nodejs-docs-samples-pubsub",
  "files": [
    "*.js",
    "typescript/*.ts"
  ],
  "private": true,
  "license": "Apache-2.0",
  "author": "Google Inc.",
  "repository": "googleapis/nodejs-pubsub",
  "engines": {
    "node": ">=12.0.0"
  },
  "scripts": {
    "test": "mocha build/system-test --timeout 600000",
    "pretest": "npm run compile && cp -f *.js build/",
    "tsc": "tsc -p .",
    "sampletsc": "cd typescript && tsc -p . && cd ..",
    "compile": "npm run tsc && npm run sampletsc",
    "clean": "gts clean && rm -rf build/",
    "precompile": "npm run clean"
  },
  "dependencies": {
<<<<<<< HEAD
    "@google-cloud/opentelemetry-cloud-trace-exporter": "^2.0.0",
    "@google-cloud/pubsub": "^3.7.3",
    "@opentelemetry/api": "~1.1.0",
    "@opentelemetry/resources": "~1.3.1",
    "@opentelemetry/sdk-trace-base": "~1.3.1",
    "@opentelemetry/sdk-trace-node": "~1.3.1",
    "@opentelemetry/semantic-conventions": "~1.3.1",
=======
    "@google-cloud/pubsub": "^3.7.4",
    "@opentelemetry/api": "^1.0.0",
    "@opentelemetry/tracing": "^0.24.0",
>>>>>>> edaa213e
    "avro-js": "^1.10.1",
    "p-defer": "^3.0.0",
    "protobufjs": "^7.0.0"
  },
  "devDependencies": {
    "@google-cloud/bigquery": "^6.0.0",
    "@types/chai": "^4.2.16",
    "@types/rimraf": "^3.0.0",
    "chai": "^4.2.0",
    "gts": "^3.1.0",
    "mocha": "^8.0.0",
    "rimraf": "^5.0.0",
    "typescript": "~4.3.0",
    "uuid": "^9.0.0"
  }
}<|MERGE_RESOLUTION|>--- conflicted
+++ resolved
@@ -21,19 +21,13 @@
     "precompile": "npm run clean"
   },
   "dependencies": {
-<<<<<<< HEAD
     "@google-cloud/opentelemetry-cloud-trace-exporter": "^2.0.0",
-    "@google-cloud/pubsub": "^3.7.3",
+    "@google-cloud/pubsub": "^3.7.4",
     "@opentelemetry/api": "~1.1.0",
     "@opentelemetry/resources": "~1.3.1",
     "@opentelemetry/sdk-trace-base": "~1.3.1",
     "@opentelemetry/sdk-trace-node": "~1.3.1",
     "@opentelemetry/semantic-conventions": "~1.3.1",
-=======
-    "@google-cloud/pubsub": "^3.7.4",
-    "@opentelemetry/api": "^1.0.0",
-    "@opentelemetry/tracing": "^0.24.0",
->>>>>>> edaa213e
     "avro-js": "^1.10.1",
     "p-defer": "^3.0.0",
     "protobufjs": "^7.0.0"
