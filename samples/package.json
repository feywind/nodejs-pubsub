--- conflicted
+++ resolved
@@ -21,22 +21,13 @@
     "precompile": "npm run clean"
   },
   "dependencies": {
-<<<<<<< HEAD
+    "@google-cloud/opentelemetry-cloud-trace-exporter": "^2.0.0",
     "@google-cloud/pubsub": "^4.0.6",
     "@opentelemetry/api": "^1.6.0",
     "@opentelemetry/resources": "^1.17.0",
     "@opentelemetry/sdk-trace-base": "^1.17.0",
     "@opentelemetry/sdk-trace-node": "^1.17.0",
     "@opentelemetry/semantic-conventions": "^1.17.0",
-=======
-    "@google-cloud/opentelemetry-cloud-trace-exporter": "^2.0.0",
-    "@google-cloud/pubsub": "^3.7.4",
-    "@opentelemetry/api": "~1.1.0",
-    "@opentelemetry/resources": "~1.3.1",
-    "@opentelemetry/sdk-trace-base": "~1.3.1",
-    "@opentelemetry/sdk-trace-node": "~1.3.1",
-    "@opentelemetry/semantic-conventions": "~1.3.1",
->>>>>>> 2471c164
     "avro-js": "^1.10.1",
     "p-defer": "^3.0.0",
     "protobufjs": "^7.0.0"
