{
  "name": "nodejs-docs-samples-pubsub",
  "files": [
    "*.js",
    "typescript/*.ts"
  ],
  "private": true,
  "license": "Apache-2.0",
  "author": "Google Inc.",
  "repository": "googleapis/nodejs-pubsub",
  "engines": {
    "node": ">=12.0.0"
  },
  "scripts": {
    "test": "mocha build/system-test --timeout 600000",
    "pretest": "npm run compile && cp -f *.js build/",
    "tsc": "tsc -p .",
    "sampletsc": "cd typescript && tsc -p . && cd ..",
    "compile": "npm run tsc && npm run sampletsc",
    "clean": "gts clean && rm -rf build/",
    "precompile": "npm run clean"
  },
  "dependencies": {
<<<<<<< HEAD
    "@google-cloud/pubsub": "^4.0.5",
    "@opentelemetry/api": "~1.1.0",
    "@opentelemetry/resources": "~1.3.1",
    "@opentelemetry/sdk-trace-node": "~1.3.1",
    "@opentelemetry/sdk-trace-base": "~1.3.1",
    "@opentelemetry/semantic-conventions": "~1.3.1",
=======
    "@google-cloud/pubsub": "^4.0.6",
    "@opentelemetry/api": "^1.0.0",
    "@opentelemetry/tracing": "^0.24.0",
>>>>>>> bed90610
    "avro-js": "^1.10.1",
    "p-defer": "^3.0.0",
    "protobufjs": "^7.0.0"
  },
  "devDependencies": {
    "@google-cloud/bigquery": "^7.0.0",
    "@types/chai": "^4.2.16",
    "@types/rimraf": "^3.0.0",
    "chai": "^4.2.0",
    "gts": "^3.1.0",
    "mocha": "^8.0.0",
    "rimraf": "^5.0.0",
    "typescript": "~4.3.0",
    "uuid": "^9.0.0"
  }
}<|MERGE_RESOLUTION|>--- conflicted
+++ resolved
@@ -21,18 +21,12 @@
     "precompile": "npm run clean"
   },
   "dependencies": {
-<<<<<<< HEAD
-    "@google-cloud/pubsub": "^4.0.5",
+    "@google-cloud/pubsub": "^4.0.6",
     "@opentelemetry/api": "~1.1.0",
     "@opentelemetry/resources": "~1.3.1",
     "@opentelemetry/sdk-trace-node": "~1.3.1",
     "@opentelemetry/sdk-trace-base": "~1.3.1",
     "@opentelemetry/semantic-conventions": "~1.3.1",
-=======
-    "@google-cloud/pubsub": "^4.0.6",
-    "@opentelemetry/api": "^1.0.0",
-    "@opentelemetry/tracing": "^0.24.0",
->>>>>>> bed90610
     "avro-js": "^1.10.1",
     "p-defer": "^3.0.0",
     "protobufjs": "^7.0.0"
