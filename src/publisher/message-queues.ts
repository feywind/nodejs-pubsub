--- conflicted
+++ resolved
@@ -21,12 +21,8 @@
 import {PublishError} from './publish-error';
 import {Publisher, PubsubMessage, PublishCallback} from './';
 import {google} from '../../protos/protos';
-<<<<<<< HEAD
 import * as tracing from '../telemetry-tracing';
 import {filterMessage} from './pubsub-message';
-=======
-
->>>>>>> 6ea41f42
 import {promisify} from 'util';
 
 /**
@@ -105,7 +101,6 @@
       return;
     }
 
-<<<<<<< HEAD
     // Make sure we have a projectId filled in to update telemetry spans.
     // The overall spans may not have the correct projectId because it wasn't
     // known at the time publishMessage was called.
@@ -129,8 +124,6 @@
       }
     });
 
-=======
->>>>>>> 6ea41f42
     const requestCallback = topic.request<google.pubsub.v1.IPublishResponse>;
     const request = promisify(requestCallback.bind(topic));
     try {
@@ -150,7 +143,6 @@
       callbacks.forEach(callback => callback(err));
 
       throw e;
-<<<<<<< HEAD
     } finally {
       messages.forEach(m => {
         // We're finished with both the RPC and the whole publish operation,
@@ -158,8 +150,6 @@
         m.telemetryRpc?.end();
         m.telemetrySpan?.end();
       });
-=======
->>>>>>> 6ea41f42
     }
   }
 }
@@ -193,13 +183,9 @@
    */
   add(message: PubsubMessage, callback: PublishCallback): void {
     if (!this.batch.canFit(message)) {
-<<<<<<< HEAD
-      // Ignore errors.
-=======
       // Make a background best-effort attempt to clear out the
       // queue. If this fails, we'll basically just be overloaded
       // for a bit.
->>>>>>> 6ea41f42
       this.publish().catch(() => {});
     }
 
@@ -209,22 +195,14 @@
     this.batch.add(message, callback);
 
     if (this.batch.isFull()) {
-<<<<<<< HEAD
-      // Ignore errors.
-=======
       // See comment above - best effort.
->>>>>>> 6ea41f42
       this.publish().catch(() => {});
     } else if (!this.pending) {
       const {maxMilliseconds} = this.batchOptions;
       this.pending = setTimeout(() => {
-<<<<<<< HEAD
-        // Ignore errors.
-=======
         // See comment above - we are basically making a best effort
         // to start clearing out the queue if nothing else happens
         // before the batch timeout.
->>>>>>> 6ea41f42
         this.publish().catch(() => {});
       }, maxMilliseconds!);
     }
@@ -265,11 +243,8 @@
       delete this.pending;
     }
 
-<<<<<<< HEAD
     messages.forEach(m => m.telemetryBatching?.end());
 
-=======
->>>>>>> 6ea41f42
     await this._publish(messages, callbacks);
     if (this.batch.messages.length) {
       // We only do the indefinite go-arounds when we're trying to do a
@@ -347,13 +322,9 @@
     }
 
     if (!this.currentBatch.canFit(message)) {
-<<<<<<< HEAD
-      // Ignore errors.
-=======
       // Make a best-effort attempt to clear out the publish queue,
       // to make more space for the new batch. If this fails, we'll
       // just be overfilled for a bit.
->>>>>>> 6ea41f42
       this.publish().catch(() => {});
     }
 
@@ -363,11 +334,7 @@
     // check again here
     if (!this.inFlight) {
       if (this.currentBatch.isFull()) {
-<<<<<<< HEAD
-        // Ignore errors.
-=======
         // See comment above - best-effort.
->>>>>>> 6ea41f42
         this.publish().catch(() => {});
       } else if (!this.pending) {
         this.beginNextPublish();
@@ -383,13 +350,9 @@
     const delay = Math.max(0, maxMilliseconds - timeWaiting);
 
     this.pending = setTimeout(() => {
-<<<<<<< HEAD
-      // Ignore errors.
-=======
       // Make a best-effort attempt to start a publish request. If
       // this fails, we'll catch it again later, eventually, when more
       // messages try to enter the queue.
->>>>>>> 6ea41f42
       this.publish().catch(() => {});
     }, delay);
   }
