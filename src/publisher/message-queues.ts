--- conflicted
+++ resolved
@@ -21,12 +21,8 @@
 import {PublishError} from './publish-error';
 import {Publisher, PubsubMessage, PublishCallback} from './';
 import {google} from '../../protos/protos';
-<<<<<<< HEAD
-
-=======
 import * as tracing from '../telemetry-tracing';
 import {filterMessage} from './pubsub-message';
->>>>>>> 60c70a80
 import {promisify} from 'util';
 
 /**
@@ -84,12 +80,8 @@
    *
    * @abstract
    */
-<<<<<<< HEAD
   abstract publishDrain(): Promise<void>;
 
-=======
-  abstract publish(): Promise<void>;
->>>>>>> 60c70a80
   /**
    * Accepts a batch of messages and publishes them to the API.
    *
@@ -109,8 +101,6 @@
       return;
     }
 
-<<<<<<< HEAD
-=======
     // Make sure we have a projectId filled in to update telemetry spans.
     // The overall spans may not have the correct projectId because it wasn't
     // known at the time publishMessage was called.
@@ -134,7 +124,6 @@
       }
     });
 
->>>>>>> 60c70a80
     const requestCallback = topic.request<google.pubsub.v1.IPublishResponse>;
     const request = promisify(requestCallback.bind(topic));
     try {
@@ -154,14 +143,11 @@
       callbacks.forEach(callback => callback(err));
 
       throw e;
-<<<<<<< HEAD
-=======
     } finally {
       messages.forEach(m => {
         m.telemetryRpc?.end();
         m.telemetrySpan?.end();
       });
->>>>>>> 60c70a80
     }
   }
 }
@@ -195,13 +181,9 @@
    */
   add(message: PubsubMessage, callback: PublishCallback): void {
     if (!this.batch.canFit(message)) {
-<<<<<<< HEAD
       // Make a background best-effort attempt to clear out the
       // queue. If this fails, we'll basically just be overloaded
       // for a bit.
-=======
-      // Ignore errors.
->>>>>>> 60c70a80
       this.publish().catch(() => {});
     }
 
@@ -211,22 +193,14 @@
     this.batch.add(message, callback);
 
     if (this.batch.isFull()) {
-<<<<<<< HEAD
       // See comment above - best effort.
-=======
-      // Ignore errors.
->>>>>>> 60c70a80
       this.publish().catch(() => {});
     } else if (!this.pending) {
       const {maxMilliseconds} = this.batchOptions;
       this.pending = setTimeout(() => {
-<<<<<<< HEAD
         // See comment above - we are basically making a best effort
         // to start clearing out the queue if nothing else happens
         // before the batch timeout.
-=======
-        // Ignore errors.
->>>>>>> 60c70a80
         this.publish().catch(() => {});
       }, maxMilliseconds!);
     }
@@ -257,11 +231,7 @@
    *
    * @emits Queue#drain when all messages are sent.
    */
-<<<<<<< HEAD
   async _publishInternal(fullyDrain: boolean): Promise<void> {
-=======
-  async publish(): Promise<void> {
->>>>>>> 60c70a80
     const {messages, callbacks} = this.batch;
 
     this.batch = new MessageBatch(this.batchOptions);
@@ -271,7 +241,6 @@
       delete this.pending;
     }
 
-<<<<<<< HEAD
     await this._publish(messages, callbacks);
     if (this.batch.messages.length) {
       // We only do the indefinite go-arounds when we're trying to do a
@@ -280,14 +249,6 @@
       if (fullyDrain) {
         await this._publishInternal(true);
       }
-=======
-    messages.forEach(m => m.telemetryBatching?.end());
-
-    await this._publish(messages, callbacks);
-    if (this.batch.messages.length) {
-      // Make another go-around, we're trying to drain the queues fully.
-      await this.publish();
->>>>>>> 60c70a80
     } else {
       this.emit('drain');
     }
@@ -357,13 +318,9 @@
     }
 
     if (!this.currentBatch.canFit(message)) {
-<<<<<<< HEAD
       // Make a best-effort attempt to clear out the publish queue,
       // to make more space for the new batch. If this fails, we'll
       // just be overfilled for a bit.
-=======
-      // Ignore errors.
->>>>>>> 60c70a80
       this.publish().catch(() => {});
     }
 
@@ -373,11 +330,7 @@
     // check again here
     if (!this.inFlight) {
       if (this.currentBatch.isFull()) {
-<<<<<<< HEAD
         // See comment above - best-effort.
-=======
-        // Ignore errors.
->>>>>>> 60c70a80
         this.publish().catch(() => {});
       } else if (!this.pending) {
         this.beginNextPublish();
@@ -393,13 +346,9 @@
     const delay = Math.max(0, maxMilliseconds - timeWaiting);
 
     this.pending = setTimeout(() => {
-<<<<<<< HEAD
       // Make a best-effort attempt to start a publish request. If
       // this fails, we'll catch it again later, eventually, when more
       // messages try to enter the queue.
-=======
-      // Ignore errors.
->>>>>>> 60c70a80
       this.publish().catch(() => {});
     }, delay);
   }
@@ -437,7 +386,6 @@
    * @fires OrderedQueue#drain
    */
   async publish(): Promise<void> {
-<<<<<<< HEAD
     // If there's nothing to flush, don't try, just short-circuit to the drain event.
     // This can happen if we get a publish() call after already being drained, in
     // the case that topic.flush() pulls a reference to us before we get deleted.
@@ -446,8 +394,6 @@
       return;
     }
 
-=======
->>>>>>> 60c70a80
     this.inFlight = true;
 
     if (this.pending) {
@@ -472,7 +418,6 @@
     } else {
       this.emit('drain');
     }
-<<<<<<< HEAD
   }
 
   /**
@@ -482,8 +427,6 @@
    */
   async publishDrain(): Promise<void> {
     await this.publish();
-=======
->>>>>>> 60c70a80
   }
 
   /**
