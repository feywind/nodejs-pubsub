--- conflicted
+++ resolved
@@ -105,11 +105,7 @@
     this._messages.add(message);
     this.bytes += message.length;
 
-<<<<<<< HEAD
-    message.telemetrySub.flowStart();
-=======
     message.subSpans.flowStart();
->>>>>>> 2471c164
 
     if (allowExcessMessages! || !wasFull) {
       this._dispense(message);
@@ -253,11 +249,7 @@
    */
   private _dispense(message: Message): void {
     if (this._subscriber.isOpen) {
-<<<<<<< HEAD
-      message.telemetrySub.flowEnd();
-=======
       message.subSpans.flowEnd();
->>>>>>> 2471c164
       process.nextTick(() => {
         this._subscriber.emit('message', message);
       });
