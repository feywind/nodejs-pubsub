--- conflicted
+++ resolved
@@ -164,9 +164,7 @@
   private _handled: boolean;
   private _length: number;
   private _subscriber: Subscriber;
-<<<<<<< HEAD
   private _ackFailed?: AckError;
-=======
 
   /**
    * @private
@@ -186,7 +184,6 @@
    * Tracks subscriber-specific telemetry spans through the library.
    */
   telemetrySub: SubscriberTelemetry;
->>>>>>> 60c70a80
 
   /**
    * @hideconstructor
@@ -657,13 +654,9 @@
     const ackTimeSeconds = (Date.now() - message.received) / 1000;
     this.updateAckDeadline(ackTimeSeconds);
 
-<<<<<<< HEAD
+    const ackSpan = tracing.SpanMaker.createReceiveResponseSpan(message, true);
+
     // Ignore this in this version of the method (but hook catch
-=======
-    const ackSpan = tracing.SpanMaker.createReceiveResponseSpan(message, true);
-
-    // Ignore this in this version of the method (but hook then/catch
->>>>>>> 60c70a80
     // to avoid unhandled exceptions).
     const resultPromise = this._acks.add(message);
     resultPromise.catch(() => {});
