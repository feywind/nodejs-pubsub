--- conflicted
+++ resolved
@@ -194,7 +194,6 @@
     }
   }
 
-<<<<<<< HEAD
   /**
    * Acknowledges the message, expecting a response (for exactly once subscriptions).
    *
@@ -214,8 +213,6 @@
     }
   }
 
-=======
->>>>>>> 7722d23e
   /**
    * Modifies the ack deadline.
    *
@@ -228,7 +225,6 @@
     }
   }
 
-<<<<<<< HEAD
   /**
    * Modifies the ack deadline, expecting a response (for exactly once subscriptions).
    *
@@ -243,8 +239,6 @@
     }
   }
 
-=======
->>>>>>> 7722d23e
   /**
    * Removes the message from our inventory and schedules it to be redelivered.
    *
@@ -262,7 +256,6 @@
     }
   }
 
-<<<<<<< HEAD
   /**
    * Removes the message from our inventory and schedules it to be redelivered,
    * with the modAck response being returned (for exactly once subscriptions).
@@ -284,8 +277,6 @@
   }
 }
 
-=======
->>>>>>> 7722d23e
 /**
  * @typedef {object} SubscriberOptions
  * @property {number} [ackDeadline=10] Acknowledge deadline in seconds. If left
@@ -443,22 +434,9 @@
 
     this.subscriptionProperties = subscriptionProperties;
 
-<<<<<<< HEAD
     // Update ackDeadline in case the flag switched.
     if (previouslyEnabled !== this.isExactlyOnce) {
       this.updateAckDeadline();
-=======
-    // If this is an exactly-once subscription...
-    if (this.subscriptionProperties.exactlyOnceDeliveryEnabled) {
-      // Warn the user that they may have difficulty.
-      this._errorLog.doMaybe(() =>
-        console.error(
-          'WARNING: Exactly-once subscriptions are not yet supported ' +
-            'by the Node client library. This feature will be added ' +
-            'in a future release.'
-        )
-      );
->>>>>>> 7722d23e
     }
 
     // Update ackDeadline in case the flag switched.
@@ -509,21 +487,17 @@
   async ack(message: Message): Promise<void> {
     const ackTimeSeconds = (Date.now() - message.received) / 1000;
     this.updateAckDeadline(ackTimeSeconds);
-<<<<<<< HEAD
 
     // Ignore this in this version of the method (but hook then/catch
     // to avoid unhandled exceptions).
     const resultPromise = this._acks.add(message);
     resultPromise.then(() => {});
     resultPromise.catch(() => {});
-=======
->>>>>>> 7722d23e
 
     await this._acks.onFlush();
     this._inventory.remove(message);
   }
 
-<<<<<<< HEAD
   /**
    * Acknowledges the supplied message, expecting a response (for exactly
    * once subscriptions).
@@ -542,8 +516,6 @@
     return response;
   }
 
-=======
->>>>>>> 7722d23e
   /**
    * Closes the subscriber. The returned promise will resolve once any pending
    * acks/modAcks are finished.
@@ -601,7 +573,6 @@
     this._latencies.add(latency);
   }
 
-<<<<<<< HEAD
   /**
    * Modifies the acknowledge deadline for the provided message, expecting
    * a reply (for exactly once subscriptions).
@@ -625,8 +596,6 @@
     return response;
   }
 
-=======
->>>>>>> 7722d23e
   /**
    * Modfies the acknowledge deadline for the provided message and then removes
    * it from our inventory.
@@ -640,7 +609,6 @@
     this._inventory.remove(message);
   }
 
-<<<<<<< HEAD
   /**
    * Modfies the acknowledge deadline for the provided message and then removes
    * it from our inventory, expecting a response from modAck (for
@@ -654,8 +622,6 @@
     return await this.modAckWithResponse(message, 0);
   }
 
-=======
->>>>>>> 7722d23e
   /**
    * Starts pulling messages.
    * @private
